# Make sure that the additional_dependencies here match requirements.txt

ci:
    autofix_prs: false
    autoupdate_schedule: monthly

repos:
-   repo: https://github.com/psf/black
    rev: 23.7.0
    hooks:
    -   id: black
-   repo: https://github.com/pre-commit/mirrors-mypy
    rev: v1.5.1
    hooks:
    -   id: mypy
        additional_dependencies:
<<<<<<< HEAD
          - httpx~=0.24.1
          - XlsxWriter~=3.1.3
=======
          - httpx~=0.25.0
          - XlsxWriter~=3.1.2
>>>>>>> c64560e2
          - isoweek~=1.3.3
          - pydantic~=2.3.0
-   repo: https://github.com/asottile/pyupgrade
    rev: v3.10.1
    hooks:
    -   id: pyupgrade
        args:
          - --py311-plus
-   repo: https://github.com/pycqa/isort
    rev: 5.12.0
    hooks:
    -   id: isort
-   repo: https://github.com/astral-sh/ruff-pre-commit
    rev: 'v0.0.287'
    hooks:
    -   id: ruff
        additional_dependencies:
<<<<<<< HEAD
          - httpx~=0.24.1
          - XlsxWriter~=3.1.3
=======
          - httpx~=0.25.0
          - XlsxWriter~=3.1.2
>>>>>>> c64560e2
          - isoweek~=1.3.3
          - pydantic~=2.3.0<|MERGE_RESOLUTION|>--- conflicted
+++ resolved
@@ -14,13 +14,8 @@
     hooks:
     -   id: mypy
         additional_dependencies:
-<<<<<<< HEAD
-          - httpx~=0.24.1
+          - httpx~=0.25.0
           - XlsxWriter~=3.1.3
-=======
-          - httpx~=0.25.0
-          - XlsxWriter~=3.1.2
->>>>>>> c64560e2
           - isoweek~=1.3.3
           - pydantic~=2.3.0
 -   repo: https://github.com/asottile/pyupgrade
@@ -38,12 +33,7 @@
     hooks:
     -   id: ruff
         additional_dependencies:
-<<<<<<< HEAD
-          - httpx~=0.24.1
+          - httpx~=0.25.0
           - XlsxWriter~=3.1.3
-=======
-          - httpx~=0.25.0
-          - XlsxWriter~=3.1.2
->>>>>>> c64560e2
           - isoweek~=1.3.3
           - pydantic~=2.3.0